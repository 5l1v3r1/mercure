--- conflicted
+++ resolved
@@ -1,11 +1,7 @@
 FROM python:3-alpine
 
-<<<<<<< HEAD
-# To handle buildable attachments
-RUN apt-get update && apt-get install -y zip unzip supervisor
-=======
 # To handle buildable attachments and compile cchardet
-RUN apk update && apk add --no-cache zip unzip g++ libc-dev
+RUN apk update && apk add --no-cache zip unzip g++ libc-dev supervisor
 
 # Do like debian "onbuild" versions
 RUN mkdir -p /usr/src/app
@@ -13,15 +9,11 @@
 COPY requirements.txt /usr/src/app/
 RUN pip install --no-cache-dir -r requirements.txt
 COPY . /usr/src/app
->>>>>>> 64e2f23e
 
 # prepare django
 RUN python manage.py makemigrations
 RUN python manage.py collectstatic --noinput
-<<<<<<< HEAD
 RUN cp docker/django.conf /etc/supervisor/conf.d/
-=======
->>>>>>> 64e2f23e
 
 # start django
 EXPOSE 8000
