--- conflicted
+++ resolved
@@ -14,12 +14,8 @@
 from phishing.tests.helpers import RQMixin
 
 
-<<<<<<< HEAD
-class SeleniumTestCase(RQMixin, StaticLiveServerTestCase):
-=======
 @tag('selenium')
 class SeleniumTestCase(StaticLiveServerTestCase):
->>>>>>> 64e2f23e
     fixtures = [
         os.path.join(FIXTURE_PATH, 'landing_page.json'),
         os.path.join(FIXTURE_PATH, 'target.json'),
