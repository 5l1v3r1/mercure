--- conflicted
+++ resolved
@@ -1,10 +1,6 @@
 from django.db.models import BooleanField, CharField, DateTimeField, \
-<<<<<<< HEAD
     ForeignKey, ManyToManyField, Model, CASCADE
-=======
-    ForeignKey, ManyToManyField, Model
 from django.utils.timezone import now
->>>>>>> dcb81aa5
 from django.utils.translation import ugettext_lazy as _
 
 
