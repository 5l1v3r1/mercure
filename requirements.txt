# Basics
django==1.11.7
djangorestframework==3.7.3

# Templates
django-bootstrap-form==3.3
jinja2==2.10
django-datetime-widget==0.9.3

# Jobs
django-redis-cache==1.7.1
rq==0.9.0
rq-scheduler==0.7.0
django-rq==0.9.6

# Debugging
raven==6.4.0

# Security
django-axes==3.0.3

# Data parsing
beautifulsoup4==4.6.0
html5lib==1.0.1
cchardet==2.1.1

# Networking
requests==2.18.4

# Utils
django-model-utils==3.0.0
pyshorteners==0.6.1
pytz==2017.3
unipath==1.1

# Testing
<<<<<<< HEAD
selenium==3.7.0
freezegun==0.3.9
=======
selenium==3.8.0
>>>>>>> c84dc8bb

# Documentation
sphinx==1.6.5
sphinx-rtd-theme==0.2.4
pypandoc==1.4<|MERGE_RESOLUTION|>--- conflicted
+++ resolved
@@ -34,12 +34,8 @@
 unipath==1.1
 
 # Testing
-<<<<<<< HEAD
-selenium==3.7.0
 freezegun==0.3.9
-=======
 selenium==3.8.0
->>>>>>> c84dc8bb
 
 # Documentation
 sphinx==1.6.5
